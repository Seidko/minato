--- conflicted
+++ resolved
@@ -299,12 +299,8 @@
     return this.logicalAnd(conditions)
   }
 
-<<<<<<< HEAD
   protected parseEvalExpr(expr: any) {
-=======
-  private parseEvalExpr(expr: any) {
     this.state.sqlType = 'raw'
->>>>>>> d47e4ad0
     for (const key in expr) {
       if (key in this.evalOperators) {
         return this.evalOperators[key](expr[key])
@@ -313,26 +309,12 @@
     return this.escape(expr)
   }
 
-<<<<<<< HEAD
-  protected parseAggr(expr: any) {
-    if (typeof expr === 'string') {
-      return this.getRecursive(expr)
-    }
-    return this.parseEvalExpr(expr)
-  }
-
-  protected transformKey(key: string, fields: {}, prefix: string) {
-    if (key in fields || !key.includes('.')) return prefix + this.escapeId(key)
-    const field = Object.keys(fields).find(k => key.startsWith(k + '.')) || key.split('.')[0]
-    const rest = key.slice(field.length + 1).split('.')
-    return `json_unquote(json_extract(${prefix} ${this.escapeId(field)}, '$${rest.map(key => `."${key}"`).join('')}'))`
-=======
   protected transformJsonField(obj: string, path: string) {
     this.state.sqlType = 'json'
     return `json_extract(${obj}, '$${path}')`
   }
 
-  private transformKey(key: string, fields: {}, prefix: string, fullKey: string) {
+  protected transformKey(key: string, fields: {}, prefix: string, fullKey: string) {
     if (key in fields || !key.includes('.')) {
       if (this.state.sqlTypes?.[key] || this.state.sqlTypes?.[fullKey]) {
         this.state.sqlType = this.state.sqlTypes[key] || this.state.sqlTypes[fullKey]
@@ -342,7 +324,6 @@
     const field = Object.keys(fields).find(k => key.startsWith(k + '.')) || key.split('.')[0]
     const rest = key.slice(field.length + 1).split('.')
     return this.transformJsonField(`${prefix} ${escapeId(field)}`, rest.map(key => `."${key}"`).join(''))
->>>>>>> d47e4ad0
   }
 
   protected getRecursive(args: string | string[]) {
@@ -363,24 +344,16 @@
     }
     const prefix = !this.tables || table === '_' || key in fields
     // the only table must be the main table
-<<<<<<< HEAD
     || (Object.keys(this.tables).length === 1 && table in this.tables) ? '' : `${this.escapeId(table)}.`
-    return this.transformKey(key, fields, prefix)
+    return this.transformKey(key, fields, prefix, `${table}.${key}`)
   }
 
   escapeId(value: string) {
     return escapeId(value)
   }
 
-  parseEval(expr: any): string {
-=======
-    || (Object.keys(this.tables).length === 1 && table in this.tables) ? '' : `${escapeId(table)}.`
-    return this.transformKey(key, fields, prefix, `${table}.${key}`)
-  }
-
   parseEval(expr: any, unquote: boolean = true): string {
     this.state.sqlType = 'raw'
->>>>>>> d47e4ad0
     if (typeof expr === 'string' || typeof expr === 'number' || typeof expr === 'boolean' || expr instanceof Date) {
       return this.escape(expr)
     }
@@ -390,13 +363,8 @@
   suffix(modifier: Modifier) {
     const { limit, offset, sort, group, having } = modifier
     let sql = ''
-<<<<<<< HEAD
-    if (group.length) {
+    if (group?.length) {
       sql += ` GROUP BY ${group.map(this.escapeId).join(', ')}`
-=======
-    if (group?.length) {
-      sql += ` GROUP BY ${group.map(escapeId).join(', ')}`
->>>>>>> d47e4ad0
       const filter = this.parseEval(having)
       if (filter !== '1') sql += ` HAVING ${filter}`
     }
@@ -414,27 +382,12 @@
     const { args, table, query, ref, model } = sel
 
     // get prefix
-<<<<<<< HEAD
-    const fields = args[0].fields ?? Object.fromEntries(Object
-      .entries(model.fields)
-      .filter(([, field]) => !field!.deprecated)
-      .map(([key]) => [key, { $: [ref, key] }]))
-    const keys = Object.entries(fields).map(([key, value]) => {
-      key = this.escapeId(key)
-      value = this.parseEval(value)
-      return key === value ? key : `${value} AS ${key}`
-    }).join(', ')
     let prefix: string | undefined
     if (typeof table === 'string') {
       prefix = this.escapeId(table)
-=======
-    let prefix: string | undefined
-    if (typeof table === 'string') {
-      prefix = escapeId(table)
       this.state.sqlTypes = Object.fromEntries(Object.entries(model.fields).map(([key, field]) => {
         return [key, field!.type === 'json' ? 'json' : field!.type === 'list' ? 'list' : 'raw']
       }))
->>>>>>> d47e4ad0
     } else if (table instanceof Selection) {
       prefix = this.get(table, true)
       if (!prefix) return
@@ -442,15 +395,11 @@
       const sqlTypes: Dict<SQLType> = {}
       prefix = Object.entries(table).map(([key, table]) => {
         if (typeof table !== 'string') {
-<<<<<<< HEAD
-          return `${this.get(table, true)} AS ${this.escapeId(key)}`
-=======
-          const t = `${this.get(table, true)} AS ${escapeId(key)}`
+          const t = `${this.get(table, true)} AS ${this.escapeId(key)}`
           for (const [fieldKey, fieldType] of Object.entries(this.state.sqlTypes!)) {
             sqlTypes[`${key}.${fieldKey}`] = fieldType
           }
           return t
->>>>>>> d47e4ad0
         } else {
           return key === table ? this.escapeId(table) : `${this.escapeId(table)} AS ${this.escapeId(key)}`
         }
